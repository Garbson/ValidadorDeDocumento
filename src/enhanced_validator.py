--- conflicted
+++ resolved
@@ -135,15 +135,6 @@
 
         # Tentar ler com UTF-8, se falhar usar latin-1
         try:
-<<<<<<< HEAD
-            with open(caminho_arquivo, 'r', encoding='utf-8') as arquivo:
-                linhas = arquivo.readlines()
-        except UnicodeDecodeError:
-            with open(caminho_arquivo, 'r', encoding='latin-1') as arquivo:
-                linhas = arquivo.readlines()
-
-        try:
-=======
             # Tentar abrir preferencialmente em UTF-8, se falhar tentar CP1252 e por fim latin-1
             try:
                 with open(caminho_arquivo, 'r', encoding='utf-8') as arquivo:
@@ -156,7 +147,6 @@
                     with open(caminho_arquivo, 'r', encoding='latin-1') as arquivo:
                         linhas = arquivo.readlines()
 
->>>>>>> 967fcb43
             total_linhas = len([l for l in linhas if l.strip()])
 
             # Primeira passada: coletar informações e validar estrutura
